'use strict';

const constants = require('./constants');
const { typeErrors: E, trackPriority } = constants;
const util = require('@twilio/webrtc/lib/util');

/**
 * Return the given {@link LocalTrack} or a new {@link LocalTrack} for the
 * given MediaStreamTrack.
 * @param {LocalTrack|MediaStreamTrack} track
 * @param {object} options
 * @returns {LocalTrack}
 * @throws {TypeError}
 */
function asLocalTrack(track, options) {
  if (track instanceof options.LocalAudioTrack
    || track instanceof options.LocalVideoTrack
    || track instanceof options.LocalDataTrack) {
    return track;
  }
  if (track instanceof options.MediaStreamTrack) {
    return track.kind === 'audio'
      ? new options.LocalAudioTrack(track, options)
      : new options.LocalVideoTrack(track, options);
  }
  /* eslint new-cap:0 */
  throw E.INVALID_TYPE('track', 'LocalAudioTrack, LocalVideoTrack, LocalDataTrack, or MediaStreamTrack');
}

/**
 * Create a new {@link LocalTrackPublication} for the given {@link LocalTrack}.
 * @param {LocalTrack} track
 * @param {LocalTrackPublicationSignaling} signaling
 * @param {function(track: LocalTrackPublication): void} unpublish
 * @param {object} options
 */
function asLocalTrackPublication(track, signaling, unpublish, options) {
  const LocalTrackPublication = {
    audio: options.LocalAudioTrackPublication,
    video: options.LocalVideoTrackPublication,
    data: options.LocalDataTrackPublication
  }[track.kind];
  return new LocalTrackPublication(signaling, track, unpublish, options);
}

/**
 * Capitalize a word.
 * @param {string} word
 * @returns {string} capitalized
 */
function capitalize(word) {
  return word[0].toUpperCase() + word.slice(1);
}

/**
 * Log deprecation warnings for the given events of an EventEmitter.
 * @param {string} name
 * @param {EventEmitter} emitter
 * @param {Map<string, string>} events
 * @param {Log} log
 */
function deprecateEvents(name, emitter, events, log) {
  const warningsShown = new Set();
  emitter.on('newListener', function newListener(event) {
    if (events.has(event) && !warningsShown.has(event)) {
      log.deprecated(`${name}#${event} has been deprecated and scheduled for removal in twilio-video.js@2.0.0.${events.get(event)
        ? ` Use ${name}#${events.get(event)} instead.`
        : ''}`);
      warningsShown.add(event);
    }
    if (warningsShown.size >= events.size) {
      emitter.removeListener('newListener', newListener);
    }
  });
}

/**
 * Finds the items in list1 that are not in list2.
 * @param {Array<*>|Map<*>|Set<*>} list1
 * @param {Array<*>|Map<*>|Set<*>} list2
 * @returns {Set}
 */
function difference(list1, list2) {
  list1 = Array.isArray(list1) ? new Set(list1) : new Set(list1.values());
  list2 = Array.isArray(list2) ? new Set(list2) : new Set(list2.values());

  const difference = new Set();

  list1.forEach(item => {
    if (!list2.has(item)) {
      difference.add(item);
    }
  });

  return difference;
}

/**
 * Filter out the keys in an object with a given value.
 * @param {object} object - Object to be filtered
 * @param {*} [filterValue] - Value to be filtered out; If not specified, then
 *   filters out all keys which have an explicit value of "undefined"
 * @returns {object} - Filtered object
 */
function filterObject(object, filterValue) {
  return Object.keys(object).reduce((filtered, key) => {
    if (object[key] !== filterValue) {
      filtered[key] = object[key];
    }
    return filtered;
  }, {});
}

/**
 * Map a list to an array of arrays, and return the flattened result.
 * @param {Array<*>|Set<*>|Map<*>} list
 * @param {function(*): Array<*>} [mapFn]
 * @returns Array<*>
 */
function flatMap(list, mapFn) {
  const listArray = list instanceof Map || list instanceof Set
    ? Array.from(list.values())
    : list;

  mapFn = mapFn || function mapFn(item) {
    return item;
  };

  return listArray.reduce((flattened, item) => {
    const mapped = mapFn(item);
    return flattened.concat(mapped);
  }, []);
}

/**
 * Get the user agent string, or return "Unknown".
 * @returns {string}
 */
function getUserAgent() {
  return typeof navigator !== 'undefined' && navigator.userAgent
    ? navigator.userAgent
    : 'Unknown';
}

/**
 * Create a unique identifier.
 * @returns {string}
 */
function makeUUID() {
  return 'xxxxxxxx-xxxx-4xxx-yxxx-xxxxxxxxxxxx'.replace(/[xy]/g, c => {
    const r = Math.random() * 16 | 0;
    const v = c === 'x' ? r : (r & 0x3 | 0x8);
    return v.toString(16);
  });
}

/**
 * Ensure that the given function is called once per tick.
 * @param {function} fn - Function to be executed
 * @returns {function} - Schedules the given function to be called on the next tick
 */
function oncePerTick(fn) {
  let timeout = null;

  function nextTick() {
    timeout = null;
    fn();
  }

  return function scheduleNextTick() {
    if (timeout) {
      clearTimeout(timeout);
    }
    timeout = setTimeout(nextTick);
  };
}

function promiseFromEvents(operation, eventEmitter, successEvent, failureEvent) {
  return new Promise((resolve, reject) => {
    function onSuccess() {
      const args = [].slice.call(arguments);
      if (failureEvent) {
        eventEmitter.removeListener(failureEvent, onFailure);
      }
      resolve(...args);
    }
    function onFailure() {
      const args = [].slice.call(arguments);
      eventEmitter.removeListener(successEvent, onSuccess);
      reject(...args);
    }
    eventEmitter.once(successEvent, onSuccess);
    if (failureEvent) {
      eventEmitter.once(failureEvent, onFailure);
    }
    operation();
  });
}

/**
 * Traverse down multiple nodes on an object and return null if
 * any link in the path is unavailable.
 * @param {Object} obj - Object to traverse
 * @param {String} path - Path to traverse. Period-separated.
 * @returns {Any|null}
 */
function getOrNull(obj, path) {
  return path.split('.').reduce((output, step) => {
    if (!output) { return null; }
    return output[step];
  }, obj);
}

/**
 * @typedef {object} Deferred
 * @property {Promise} promise
 * @property {function} reject
 * @property {function} resolve
 */

/**
 * Create a {@link Deferred}.
 * @returns {Deferred}
 */
function defer() {
  const deferred = {};
  deferred.promise = new Promise((resolve, reject) => {
    deferred.resolve = resolve;
    deferred.reject = reject;
  });
  return deferred;
}

/**
 * Copy a method from a `source` prototype onto a `wrapper` prototype. Invoking
 * the method on the `wrapper` prototype will invoke the corresponding method
 * on an instance accessed by `target`.
 * @param {object} source
 * @param {object} wrapper
 * @param {string} target
 * @param {string} methodName
 * @returns {undefined}
 */
function delegateMethod(source, wrapper, target, methodName) {
  if (methodName in wrapper) {
    // Skip any methods already set.
    return;
  } else if (methodName.match(/^on[a-z]+$/)) {
    // Skip EventHandlers (these are handled in the constructor).
    return;
  }

  let type;
  try {
    type = typeof source[methodName];
  } catch (error) {
    // NOTE(mroberts): Attempting to check the type of non-function members
    // on the prototype throws an error for some types.
  }

  if (type !== 'function') {
    // Skip non-function members.
    return;
  }

  /* eslint no-loop-func:0 */
  wrapper[methodName] = function(...args) {
    return this[target][methodName](...args);
  };
}

/**
 * Copy methods from a `source` prototype onto a `wrapper` prototype. Invoking
 * the methods on the `wrapper` prototype will invoke the corresponding method
 * on an instance accessed by `target`.
 * @param {object} source
 * @param {object} wrapper
 * @param {string} target
 * @returns {undefined}
 */
function delegateMethods(source, wrapper, target) {
  for (const methodName in source) {
    delegateMethod(source, wrapper, target, methodName);
  }
}

/**
 * Determine whether two values are deeply equal.
 * @param {*} val1
 * @param {*} val2
 * @returns {boolean}
 */
function isDeepEqual(val1, val2) {
  if (val1 === val2) {
    return true;
  }
  if (typeof val1 !== typeof val2) {
    return false;
  }
  if (val1 === null) {
    return val2 === null;
  }
  if (val2 === null) {
    return false;
  }
  if (Array.isArray(val1)) {
    return Array.isArray(val2)
      && val1.length === val2.length
      && val1.every((val, i) => isDeepEqual(val, val2[i]));
  }
  if (typeof val1 === 'object') {
    const val1Keys = Object.keys(val1).sort();
    const val2Keys = Object.keys(val2).sort();
    return !Array.isArray(val2)
      && isDeepEqual(val1Keys, val2Keys)
      && val1Keys.every(key => isDeepEqual(val1[key], val2[key]));
  }
  return false;
}

/**
 * Whether the given argument is a non-array object.
 * @param {*} object
 * @return {boolean}
 */
function isNonArrayObject(object) {
  return typeof object === 'object' && !Array.isArray(object);
}

/**
 * For each property name on the `source` prototype, add getters and/or setters
 * to `wrapper` that proxy to `target`.
 * @param {object} source
 * @param {object} wrapper
 * @param {string} target
 * @returns {undefined}
 */
function proxyProperties(source, wrapper, target) {
  Object.getOwnPropertyNames(source).forEach(propertyName => {
    proxyProperty(source, wrapper, target, propertyName);
  });
}

/**
 * For the property name on the `source` prototype, add a getter and/or setter
 * to `wrapper` that proxies to `target`.
 * @param {object} source
 * @param {object} wrapper
 * @param {string} target
 * @param {string} propertyName
 * @returns {undefined}
 */
function proxyProperty(source, wrapper, target, propertyName) {
  if (propertyName in wrapper) {
    // Skip any properties already set.
    return;
  } else if (propertyName.match(/^on[a-z]+$/)) {
    Object.defineProperty(wrapper, propertyName, {
      value: null,
      writable: true
    });

    target.addEventListener(propertyName.slice(2), function(...args) {
      wrapper.dispatchEvent(...args);
    });

    return;
  }

  Object.defineProperty(wrapper, propertyName, {
    enumerable: true,
    get() {
      return target[propertyName];
    }
  });
}

/**
 * This is a function for turning a Promise into the kind referenced in the
 * Legacy Interface Extensions section of the WebRTC spec.
 * @param {Promise<*>} promise
 * @param {function<*>} onSuccess
 * @param {function<Error>} onFailure
 * @returns {Promise<undefined>}
 */
function legacyPromise(promise, onSuccess, onFailure) {
  if (onSuccess) {
    return promise.then(result => {
      onSuccess(result);
    }, error => {
      onFailure(error);
    });
  }
  return promise;
}

/**
 * Build the {@link LogLevels} object.
 * @param {String|LogLevel} logLevel - Log level name or object
 * @returns {LogLevels}
 */
function buildLogLevels(logLevel) {
  if (typeof logLevel === 'string') {
    return {
      default: logLevel,
      media: logLevel,
      signaling: logLevel,
      webrtc: logLevel
    };
  }
  return logLevel;
}

/**
 * Get the {@link Track}'s derived class name
 * @param {Track} track
 * @param {?boolean} [local=undefined]
 * @returns {string}
 */
function trackClass(track, local) {
  local = local ? 'Local' : '';
  return `${local + (track.kind || '').replace(/\w{1}/, m => m.toUpperCase())}Track`;
}

/**
 * Get the {@link TrackPublication}'s derived class name
 * @param {TrackPublication} publication
 * @param {?boolean} [local=undefined]
 * @returns {string}
 */
function trackPublicationClass(publication, local) {
  local = local ? 'Local' : '';
  return `${local + (publication.kind || '').replace(/\w{1}/, m => m.toUpperCase())}TrackPublication`;
}

/**
 * Sets all underscore-prefixed properties on `object` non-enumerable.
 * @param {Object} object
 * @returns {void}
 */
function hidePrivateProperties(object) {
  Object.getOwnPropertyNames(object).forEach(name => {
    if (name.startsWith('_')) {
      hideProperty(object, name);
    }
  });
}

/**
 * Creates a new subclass which, in the constructor, sets all underscore-prefixed
 * properties and the given public properties non-enumerable. This is useful for
 * patching up classes like EventEmitter which may set properties like `_events`
 * and `domain`.
 * @param {Function} klass
 * @param {Array<string>} props
 * @returns {Function} subclass
 */
function hidePrivateAndCertainPublicPropertiesInClass(klass, props) {
  // NOTE(mroberts): We do this to avoid giving the class a name.
  return class extends klass {
    constructor(...args) {
      super(...args);
      hidePrivateProperties(this);
      hidePublicProperties(this, props);
    }
  };
}

/**
 * Hide a property of an object.
 * @param {object} object
 * @param {string} name
 */
function hideProperty(object, name) {
  const descriptor = Object.getOwnPropertyDescriptor(object, name);
  descriptor.enumerable = false;
  Object.defineProperty(object, name, descriptor);
}

/**
 * Hide the given public properties of an object.
 * @param {object} object
 * @param {Array<string>} [props=[]]
 */
function hidePublicProperties(object, props = []) {
  props.forEach(name => {
    // eslint-disable-next-line no-prototype-builtins
    if (object.hasOwnProperty(name)) {
      hideProperty(object, name);
    }
  });
}

/**
 * Convert an Array of values to an Array of JSON values by calling
 * `valueToJSON` on each value.
 * @param {Array<*>} array
 * @returns {Array<*>}
 */
function arrayToJSON(array) {
  return array.map(valueToJSON);
}

/**
 * Convert a Set of values to an Array of JSON values by calling `valueToJSON`
 * on each value.
 * @param {Set<*>} set
 * @returns {Array<*>}
 */
function setToJSON(set) {
  return arrayToJSON([...set]);
}

/**
 * Convert a Map from strings to values to an object of JSON values by calling
 * `valueToJSON` on each value.
 * @param {Map<string, *>} map
 * @returns {object}
 */
function mapToJSON(map) {
  return [...map.entries()].reduce((json, [key, value]) => {
    return Object.assign({ [key]: valueToJSON(value) }, json);
  }, {});
}

/**
 * Convert an object to a JSON value by calling `valueToJSON` on its enumerable
 * keys.
 * @param {object} object
 * @returns {object}
 */
function objectToJSON(object) {
  return Object.entries(object).reduce((json, [key, value]) => {
    return Object.assign({ [key]: valueToJSON(value) }, json);
  }, {});
}

/**
 * Convert a value into a JSON value.
 * @param {*} value
 * @returns {*}
 */
function valueToJSON(value) {
  if (Array.isArray(value)) {
    return arrayToJSON(value);
  } else if (value instanceof Set) {
    return setToJSON(value);
  } else if (value instanceof Map) {
    return mapToJSON(value);
  } else if (value && typeof value === 'object') {
    return objectToJSON(value);
  }
  return value;
}

function createRoomConnectEventPayload(connectOptions) {
  function boolToString(val) {
    return val ? 'true' : 'false';
  }
  const payload = {
    // arrays props converted to lengths.
    iceServers: (connectOptions.iceServers || []).length,
    audioTracks: (connectOptions.tracks || []).filter(track => track.kind === 'audio').length,
    videoTracks: (connectOptions.tracks || []).filter(track => track.kind === 'video').length,
    dataTracks: (connectOptions.tracks || []).filter(track => track.kind === 'data').length,
  };

  // boolean properties.
  [['audio'], ['automaticSubscription'], ['enableDscp'], ['eventListener'], ['preflight'], ['video'], ['dominantSpeaker', 'enableDominantSpeaker']].forEach(([prop, eventProp]) => {
    eventProp = eventProp || prop;
    payload[eventProp] = boolToString(!!connectOptions[prop]);
  });

  // numbers and string properties.
  [['maxVideoBitrate'], ['maxAudioBitrate'], ['iceTransportPolicy'], ['region'], ['name', 'roomName']].forEach(([prop, eventProp]) => {
    eventProp = eventProp || prop;
    if (typeof connectOptions[prop] === 'number' || typeof connectOptions[prop] === 'string') {
      payload[eventProp] = connectOptions[prop];
    }
  });

  // array props stringified.
  ['preferredAudioCodecs', 'preferredVideoCodecs'].forEach(prop => {
    if (prop in connectOptions) {
      payload[prop] = JSON.stringify(connectOptions[prop]);
    }
  });

<<<<<<< HEAD
  if (connectOptions.bandwidthProfile) {
    payload.bandwidthProfileOptions = {};
    ['mode', 'maxTracks', 'trackSwitchOffMode', 'dominantSpeakerPriority'].forEach(prop => {
      if (typeof connectOptions.bandwidthProfile[prop] === 'number' || typeof connectOptions.bandwidthProfile[prop] === 'string') {
        if (prop in connectOptions.bandwidthProfile) {
          payload.bandwidthProfileOptions[prop] = connectOptions.bandwidthProfile[prop];
        }
      }
    });

    if ('renderDimensions' in connectOptions.bandwidthProfile) {
      payload.bandwidthProfileOptions.renderDimensions = JSON.stringify(connectOptions.bandwidthProfile.renderDimensions);
=======
  if (connectOptions.bandwidthProfile && connectOptions.bandwidthProfile.video) {
    const videoBPOptions = connectOptions.bandwidthProfile.video || {};
    payload.bandwidthProfileOptions = {};
    ['mode', 'maxTracks', 'trackSwitchOffMode', 'dominantSpeakerPriority'].forEach(prop => {
      if (typeof videoBPOptions[prop] === 'number' || typeof videoBPOptions[prop] === 'string') {
        if (prop in videoBPOptions) {
          payload.bandwidthProfileOptions[prop] = videoBPOptions[prop];
        }
      }
    });

    if ('renderDimensions' in videoBPOptions) {
      payload.bandwidthProfileOptions.renderDimensions = JSON.stringify(videoBPOptions.renderDimensions);
>>>>>>> 2dc2f7ac
    }
  }

  return {
    group: 'room',
    name: 'connect',
    level: 'info',
    payload
  };
}

/**
 * Create the bandwidth profile payload included in an RSP connect message.
 * @param {BandwidthProfileOptions} bandwidthProfile
 * @returns {object}
 */
function createBandwidthProfilePayload(bandwidthProfile) {
  return createRSPPayload(bandwidthProfile, [
    { prop: 'video', type: 'object', transform: createBandwidthProfileVideoPayload }
  ]);
}

/**
 * Create the bandwidth profile video payload included in an RSP connect message.
 * @param {VideoBandwidthProfileOptions} bandwidthProfileVideo
 * @returns {object}
 */
function createBandwidthProfileVideoPayload(bandwidthProfileVideo) {
  return createRSPPayload(bandwidthProfileVideo, [
    { prop: 'dominantSpeakerPriority', type: 'string', payloadProp: 'active_speaker_priority' },
    { prop: 'maxSubscriptionBitrate', type: 'number', payloadProp: 'max_subscription_bandwidth' },
    { prop: 'maxTracks', type: 'number', payloadProp: 'max_tracks' },
    { prop: 'mode', type: 'string' },
    { prop: 'renderDimensions', type: 'object', payloadProp: 'render_dimensions', transform: createRenderDimensionsPayload },
    { prop: 'trackSwitchOffMode', type: 'string', payloadProp: 'track_switch_off' }
  ]);
}

/**
 * Create the Media Signaling payload included in an RSP connect message.
 * @param {boolean} dominantSpeaker - whether to enable the Dominant Speaker
 *   protocol or not
 * @param {boolean} networkQuality - whether to enable the Network Quality
 *   protocol or not
 * @param {boolean} trackPriority - whether to enable the Track Priority
 *   protocol or not
 * @param {boolean} trackSwitchOff - whether to enable the Track Switch-Off
 *   protocol or not.
 * @returns {object}
 */
function createMediaSignalingPayload(dominantSpeaker, networkQuality, trackPriority, trackSwitchOff) {
  const transports = { transports: [{ type: 'data-channel' }] };
  return Object.assign(
    dominantSpeaker
      // eslint-disable-next-line
      ? { active_speaker: transports }
      : {},
    networkQuality
      // eslint-disable-next-line
      ? { network_quality: transports }
      : {},
    trackPriority
      // eslint-disable-next-line
      ? { track_priority: transports }
      : {},
    trackSwitchOff
      // eslint-disable-next-line
      ? { track_switch_off: transports }
      : {}
  );
}

/**
 * Create {@link VideoTrack.Dimensions} RSP payload.
 * @param {VideoTrack.Dimensions} [dimensions]
 * @returns {object}
 */
function createDimensionsPayload(dimensions) {
  return createRSPPayload(dimensions, [
    { prop: 'height', type: 'number' },
    { prop: 'width', type: 'number' }
  ]);
}

/**
 * Create {@link VideoRenderDimensions} RSP payload.
 * @param renderDimensions
 * @returns {object}
 */
function createRenderDimensionsPayload(renderDimensions) {
  const { PRIORITY_HIGH, PRIORITY_LOW, PRIORITY_STANDARD } = trackPriority;
  return createRSPPayload(renderDimensions, [
    { prop: PRIORITY_HIGH, type: 'object', transform: createDimensionsPayload },
    { prop: PRIORITY_LOW, type: 'object', transform: createDimensionsPayload },
    { prop: PRIORITY_STANDARD, type: 'object', transform: createDimensionsPayload }
  ]);
}

/**
 * Create an RSP payload for the given object.
 * @param {object} object - object for which RSP payload is to be generated
 * @param {Array<object>} propConversions - conversion rules for object properties;
 *   they specify how object properties should be converted to their corresponding
 *   RSP payload properties
 * @returns {object}
 */
function createRSPPayload(object, propConversions) {
  return propConversions.reduce((payload, { prop, type, payloadProp = prop, transform = x => x }) => {
    return typeof object[prop] === type
      ? Object.assign({ [payloadProp]: transform(object[prop]) }, payload)
      : payload;
  }, {});
}

/**
 * Create the subscribe payload included in an RSP connect/update message.
 * @param {boolean} automaticSubscription - whether to subscribe to all RemoteTracks
 * @returns {object}
 */
function createSubscribePayload(automaticSubscription) {
  return {
    rules: [{
      type: automaticSubscription ? 'include' : 'exclude',
      all: true
    }],
    revision: 1
  };
}

/**
 * Add random jitter to a given value in the range [-jitter, jitter].
 * @private
 * @param {number} value
 * @param {number} jitter
 * @returns {number} value + random(-jitter, +jitter)
 */
function withJitter(value, jitter) {
  const rand = Math.random();
  return value - jitter + Math.floor(2 * jitter * rand + 0.5);
}

/**
 * Checks if the a number is in the range [min, max].
 * @private
 * @param {num} num
 * @param {number} min
 * @param {number} max
 * @return {boolean}
 */
function inRange(num, min, max) {
  return min <= num && num <= max;
}

/**
 * returns true if given MediaStreamTrack is a screen share track
 * @private
 * @param {MediaStreamTrack} track
 * @returns {boolean}
 */
function isChromeScreenShareTrack(track) {
  // NOTE(mpatwardhan): Chrome creates screen share tracks with label like: "screen:69734272*"
  // we will check for label that starts with "screen:D" where D being a digit.
  const isChrome = util.guessBrowser() === 'chrome';
  return isChrome && track.kind === 'video' && track.label && (/^screen:[0-9]+/.test(track.label) || /^web-contents-media-stream:[0-9/]+/.test(track.label) || /^window:[0-9]+/.test(track.label));
}

/**
 * Returns a promise that resolve after timeoutMS have passed.
 * @param {number} timeoutMS - time to wait in milliseconds.
 * @returns {Promise<void>}
 */
function waitForSometime(timeoutMS = 10) {
  return new Promise(resolve => setTimeout(resolve, timeoutMS));
}

/**
 * Returns a promise that resolve after event is received
 * @returns {Promise<void>}
 */
function waitForEvent(eventTarget, event) {
  return new Promise(resolve => {
    eventTarget.addEventListener(event, function onevent(e) {
      eventTarget.removeEventListener(event, onevent);
      resolve(e);
    });
  });
}

exports.constants = constants;
exports.createBandwidthProfilePayload = createBandwidthProfilePayload;
exports.createMediaSignalingPayload = createMediaSignalingPayload;
exports.createRoomConnectEventPayload = createRoomConnectEventPayload;
exports.createSubscribePayload = createSubscribePayload;
exports.asLocalTrack = asLocalTrack;
exports.asLocalTrackPublication = asLocalTrackPublication;
exports.capitalize = capitalize;
exports.deprecateEvents = deprecateEvents;
exports.difference = difference;
exports.filterObject = filterObject;
exports.flatMap = flatMap;
exports.getUserAgent = getUserAgent;
exports.hidePrivateProperties = hidePrivateProperties;
exports.hidePrivateAndCertainPublicPropertiesInClass = hidePrivateAndCertainPublicPropertiesInClass;
exports.isDeepEqual = isDeepEqual;
exports.isNonArrayObject = isNonArrayObject;
exports.inRange = inRange;
exports.makeUUID = makeUUID;
exports.oncePerTick = oncePerTick;
exports.promiseFromEvents = promiseFromEvents;
exports.getOrNull = getOrNull;
exports.defer = defer;
exports.delegateMethods = delegateMethods;
exports.proxyProperties = proxyProperties;
exports.legacyPromise = legacyPromise;
exports.buildLogLevels = buildLogLevels;
exports.trackClass = trackClass;
exports.trackPublicationClass = trackPublicationClass;
exports.valueToJSON = valueToJSON;
exports.withJitter = withJitter;
exports.isChromeScreenShareTrack = isChromeScreenShareTrack;
exports.waitForSometime = waitForSometime;
exports.waitForEvent = waitForEvent;<|MERGE_RESOLUTION|>--- conflicted
+++ resolved
@@ -586,20 +586,6 @@
     }
   });
 
-<<<<<<< HEAD
-  if (connectOptions.bandwidthProfile) {
-    payload.bandwidthProfileOptions = {};
-    ['mode', 'maxTracks', 'trackSwitchOffMode', 'dominantSpeakerPriority'].forEach(prop => {
-      if (typeof connectOptions.bandwidthProfile[prop] === 'number' || typeof connectOptions.bandwidthProfile[prop] === 'string') {
-        if (prop in connectOptions.bandwidthProfile) {
-          payload.bandwidthProfileOptions[prop] = connectOptions.bandwidthProfile[prop];
-        }
-      }
-    });
-
-    if ('renderDimensions' in connectOptions.bandwidthProfile) {
-      payload.bandwidthProfileOptions.renderDimensions = JSON.stringify(connectOptions.bandwidthProfile.renderDimensions);
-=======
   if (connectOptions.bandwidthProfile && connectOptions.bandwidthProfile.video) {
     const videoBPOptions = connectOptions.bandwidthProfile.video || {};
     payload.bandwidthProfileOptions = {};
@@ -613,7 +599,6 @@
 
     if ('renderDimensions' in videoBPOptions) {
       payload.bandwidthProfileOptions.renderDimensions = JSON.stringify(videoBPOptions.renderDimensions);
->>>>>>> 2dc2f7ac
     }
   }
 
