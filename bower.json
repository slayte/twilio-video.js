{
  "name": "twilio-video",
<<<<<<< HEAD
  "version": "1.19.0-dev",
=======
  "version": "1.19.2-dev",
>>>>>>> 6ecaa713
  "description": "Twilio Video JavaScript library",
  "license": "BSD",
  "authors": [
    "Mark Andrus Roberts <mroberts@twilio.com>",
    "Ryan Rowland <rrowland@twilio.com>",
    "Manjesh Malavalli <mmalavalli@twilio.com>"
  ],
  "main": "dist/twilio-video.min.js",
  "keywords": [
    "twilio",
    "webrtc",
    "library",
    "javascript",
    "video",
    "rooms"
  ],
  "moduleType": [
    "amd",
    "globals",
    "node"
  ],
  "ignore": [
    "**/.*",
    "*.json",
    "*.md",
    "bower_components",
    "dist/docs",
    "lib",
    "node_modules",
    "src",
    "test",
    "tests"
  ]
}<|MERGE_RESOLUTION|>--- conflicted
+++ resolved
@@ -1,10 +1,6 @@
 {
   "name": "twilio-video",
-<<<<<<< HEAD
-  "version": "1.19.0-dev",
-=======
   "version": "1.19.2-dev",
->>>>>>> 6ecaa713
   "description": "Twilio Video JavaScript library",
   "license": "BSD",
   "authors": [
