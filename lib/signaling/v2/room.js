--- conflicted
+++ resolved
@@ -9,11 +9,7 @@
 const StatsReport = require('../../stats/statsreport');
 const TrackPrioritySignaling = require('./trackprioritysignaling');
 const TrackSwitchOffSignaling = require('./trackswitchoffsignaling');
-<<<<<<< HEAD
-const MSPTransportHandler = require('./msptransporthandler');
 const RenderHintsController = require('./renderhintscontroller');
-=======
->>>>>>> 5481fa90
 
 const {
   constants: { DEFAULT_SESSION_TIMEOUT_SEC },
@@ -109,11 +105,8 @@
           { log }
         )
       },
-      _renderHintsMSP: {
-        value: new MSPTransportHandler(getTrackReceiver, 'render_hints', { log })
-      },
-      _renderHintsController: {
-        value: new RenderHintsController({ log }),
+      _renderHintsSignaling: {
+        value: new RenderHintsController(getTrackReceiver, { log }),
       },
       _trackPrioritySignaling: {
         value: new options.TrackPrioritySignaling(getTrackReceiver, { log }),
@@ -139,7 +132,6 @@
     this._initTrackSwitchOffSignaling();
     this._initDominantSpeakerSignaling();
     this._initNetworkQualityMonitorSignaling();
-    this._initRenderHints();
 
     handleLocalParticipantEvents(this, localParticipant);
     handlePeerConnectionEvents(this, peerConnectionManager);
@@ -272,20 +264,11 @@
     let participant = this.participants.get(participantState.sid);
     const self = this;
     if (!participant) {
-<<<<<<< HEAD
-      // TODO: is _getTrackReceiver is unused?
-      const setRenderHint = (trackSid, hint) => this._renderHintsController.sendTrackHint(trackSid, hint);
-      participant = new RemoteParticipantV2(
-        participantState,
-        this._getTrackReceiver.bind(this),
-        this._getInitialTrackSwitchOffState.bind(this),
-        setRenderHint
-=======
       participant = new RemoteParticipantV2(
         participantState,
         trackSid => this._getInitialTrackSwitchOffState(trackSid),
-        (trackSid, priority) => this._trackPrioritySignaling.sendTrackPriorityUpdate(trackSid, 'subscribe', priority)
->>>>>>> 5481fa90
+        (trackSid, priority) => this._trackPrioritySignaling.sendTrackPriorityUpdate(trackSid, 'subscribe', priority),
+        (trackSid, hint) => this._renderHintsSignaling.sendTrackHint(trackSid, hint)
       );
       participant.on('stateChanged', function stateChanged(state) {
         if (state === 'disconnected') {
@@ -427,21 +410,15 @@
         roomState.participant.identity);
     }
 
-<<<<<<< HEAD
-    // setup msp transport handles
-    [this._dominantSpeakerMSP, this._networkQualityMSP, this._trackPriorityMSP, this._trackSwitchOffMSP, this._renderHintsMSP].forEach(mspObject => {
-      const channel = mspObject.channel;
-      if (!mspObject.isSetup()
-=======
     [
       this._dominantSpeakerSignaling,
       this._networkQualitySignaling,
       this._trackPrioritySignaling,
-      this._trackSwitchOffSignaling
+      this._trackSwitchOffSignaling,
+      this._renderHintsSignaling
     ].forEach(mediaSignaling => {
       const channel = mediaSignaling.channel;
       if (!mediaSignaling.isSetup
->>>>>>> 5481fa90
         && roomState.media_signaling
         && roomState.media_signaling[channel]
         && roomState.media_signaling[channel].transport
@@ -510,16 +487,6 @@
     this._networkQualitySignaling.on('teardown', () => this._teardownNetworkQualityMonitor());
   }
 
-  _initRenderHints() {
-    this._renderHintsMSP.on('ready', mediaSignalingTransport => {
-      this._renderHintsController.setTransport(mediaSignalingTransport);
-    });
-
-    this._renderHintsMSP.on('teardown', () => {
-      this._renderHintsController.setTransport(null);
-    });
-  }
-
   _teardownNetworkQualityMonitor() {
     if (this._networkQualityMonitor) {
       this._networkQualityMonitor.stop();
